--- conflicted
+++ resolved
@@ -92,9 +92,7 @@
 EOF
 rm -f bitbake.log
 cooker build --keepgoing
-<<<<<<< HEAD
 textInFile bitbake.log "k core-image-base" 1
-
 
 # `cooker build --download` calls `bitbake --runall=fetch`
 cat > menu.json <<-EOF
@@ -119,7 +117,4 @@
 EOF
 rm -f bitbake.log
 cooker build --download
-textInFile bitbake.log "runall=fetch core-image-base" 1
-=======
-textInFile bitbake.log "k core-image-base" 1
->>>>>>> a88e5c7d
+textInFile bitbake.log "runall=fetch core-image-base" 1